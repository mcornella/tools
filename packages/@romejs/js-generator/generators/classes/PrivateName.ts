--- conflicted
+++ resolved
@@ -5,19 +5,12 @@
  * LICENSE file in the root directory of this source tree.
  */
 
-<<<<<<< HEAD
-import {Tokens} from '../../tokens';
-
-export default function PrivateName(): Tokens {
-  throw new Error('unimplemented');
-=======
 import Generator from '../../Generator';
 import {AnyNode, privateName} from '@romejs/js-ast';
+import {operator} from '@romejs/js-generator/tokens';
 
 export default function PrivateName(generator: Generator, node: AnyNode) {
   node = privateName.assert(node);
 
-  generator.token('#');
-  generator.print(node.id, node);
->>>>>>> b05e5132
+  return [operator('#'), ...generator.print(node.id, node)];
 }