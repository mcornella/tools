/**
 * Copyright (c) Facebook, Inc. and its affiliates.
 *
 * This source code is licensed under the MIT license found in the
 * LICENSE file in the root directory of this source tree.
 */

import {
  DiagnosticDescription,
  DiagnosticBlessedMessage,
  DiagnosticLocation,
  DiagnosticAdvice,
} from './types';
import {markup} from '@romejs/string-markup';
import stringDiff from '@romejs/string-diff';
import {buildSuggestionAdvice, buildDuplicateLocationAdvice} from './helpers';
import {SourceLocation} from '@romejs/parser-core';

type DiagnosticMetadataString =
  & Omit<Partial<DiagnosticDescription>, 'message'>
  & {message: string};

// The purpose of this is so that we're explicit whenever we want to create a diagnostic message outside of this file
export function createBlessedDiagnosticMessage(
  value: string,
): DiagnosticBlessedMessage {
  return {
    type: 'PARTIAL_BLESSED_DIAGNOSTIC_MESSAGE',
    value,
  };
}

// rome-suppress-next-line lint/AEciilnnoptxy;
type InputMessagesFactory = (...params: Array<any>) => DiagnosticMetadataString;

type InputMessagesCategory = {
  [key: string]: string | DiagnosticMetadataString | InputMessagesFactory;
};

type InputMessages = {[category: string]: InputMessagesCategory};

type OuputMessagesFactoryReturn<Ret extends DiagnosticMetadataString> = Omit<
  Ret,
  'message'
> & {message: DiagnosticBlessedMessage};

type OutputMessagesFactory<Func extends InputMessagesFactory> = (
  ...params: Parameters<Func>
) => OuputMessagesFactoryReturn<ReturnType<Func>>;

type OutputMessagesValue<Value> = Value extends string
  ? {message: DiagnosticBlessedMessage}
  : Value extends DiagnosticMetadataString
    ? OuputMessagesFactoryReturn<Value>
    : Value extends InputMessagesFactory ? OutputMessagesFactory<Value> : never

;

type OutputMessagesCategory<Input extends InputMessagesCategory> = { [Key in keyof Input]: OutputMessagesValue<
  Input[Key]
> };

type OutputMessages<Input extends InputMessages> = { [Key in keyof Input]: OutputMessagesCategory<
  Input[Key]
> };

// This is a lot of gross meta programming
function createMessages<
  Input extends InputMessages
>(messages: Input): OutputMessages<Input> {
  // rome-suppress-next-line lint/noExplicitAny
  const out: OutputMessages<Input> = ({} as any);

  for (const categoryName in messages) {
    // rome-suppress-next-line lint/noExplicitAny
    const category: OutputMessagesCategory<any> = {};
    out[categoryName] = category;

    const inputCategory = messages[categoryName];
    for (const key in inputCategory) {
      const value = inputCategory[key];

      if (typeof value === 'string') {
        category[key] = {
          message: createBlessedDiagnosticMessage(value),
        };
      } else if (typeof value === 'function') {
        // rome-suppress-next-line lint/noExplicitAny
        const callback: InputMessagesFactory = (value as any);

        category[key] = function(...params) {
          const {message, ...ret} = callback(...params);
          return {
            ...ret,
            message: createBlessedDiagnosticMessage(message),
          };
        };
      } else {
        // rome-suppress-next-line lint/noExplicitAny
        const {message, ...obj} = (value as any);
        category[key] = {
          ...obj,
          message: createBlessedDiagnosticMessage(message),
        };
      }
    }
  }

  return out;
}

function buildJSXOpeningAdvice(
  name: string,
  openingLoc: SourceLocation,
): DiagnosticAdvice {
  return [
    {
      type: 'log',
      category: 'info',
      message: name === ''
        ? 'Originated from this opening tag'
        : `Originated from opening tag of <emphasis>${name}</emphasis>`,
    },
    {
      type: 'frame',
      location: openingLoc,
    },
  ];
}

export const descriptions = createMessages(
  {
    // @romejs/parser-core
    PARSER_CORE: {
      EXPECTED_SPACE: 'Expected no space between',
      EXPECTED_EOF: 'Expected end of file',

      UNEXPECTED_CHARACTER: (char: string) => ({
        message: markup`Unexpected character ${char}`,
      }),

      EXPECTED_TOKEN: (got: string, expected: string) => {
        return {
          message: markup`Expected token ${expected} but got ${got}`,
        };
      },
    },

    // @romejs/codec-js-regexp
    REGEX_PARSER: {
      INVALID_CAPTURE_GROUP_MODIFIER: 'Invalid capture group modifier',
      UNCLOSED_GROUP: 'Unclosed group',
      UNOPENED_GROUP: 'Unopened group',
      INVALID_QUANTIFIER_TARGET: 'Invalid target for quantifier',
      UNKNOWN_REGEX_PART: 'Unknown regex part',
      REVERSED_CHAR_SET_RANGE: 'Range values reversed. Start char code is greater than end char code',
      UNCLOSED_CHAR_SET: 'Unclosed character set',
      DUPLICATE_FLAG: 'Duplicate regular expression flag',
      INVALID_FLAG: 'Invalid regular expression flag',
      NO_TARGET_QUANTIFIER: 'Nothing to repeat',
    },

    // @romejs/codec-json
    JSON: {
      SINGLE_QUOTE_USAGE: 'You can only use double quoted strings',
      TRAILING_COMMA_VALUE: 'Trailing comma is only allowed after a value',
      UNCLOSED_STRING: 'Unclosed string',
      UNCLOSED_BLOCK_COMMENT: 'Unclosed block comment',
      MISTAKEN_ARRAY_IDENTITY: 'Trying to use an array element as an object property. Did you mean to make an object?',
      REDUNDANT_COMMA: 'Redundant comma',
      EMPTY_INPUT_IN_JSON: 'Empty input',
      PROPERTY_KEY_UNQUOTED_IN_JSON: 'Property keys must be quoted in JSON',
      IMPLICIT_OBJECT_IN_JSON: 'Objects must be wrapped in curly braces in JSON',
      COMMENTS_IN_JSON: "Comments aren't allowed in JSON",
      TRAILING_COMMA_IN_JSON: "Trailing commas aren't allowed in JSON",
      REGEX_IN_JSON: "Regular expressions aren't allowed in JSON",
      UNKNOWN_WORD_IN_JSON: (word: string) => ({
        message: markup`${word} isn't a valid JSON word`,
      }),
      STRING_NEWLINES_IN_JSON: "Newlines aren't allowed in JSON, you insert a newline by escaping it like this \"\\n\"",
      UNDEFINED_IN_JSON: "undefined isn't allowed in JSON, you could use null instead",
      BIGINT_IN_JSON: "Bigints aren't allowed in JSON",
      NUMERIC_SEPARATORS_IN_JSON: 'Numeric separators are not allowed in JSON',
    },

    // @romejs/codec-semver
    SEMVER: {
      MISSING_MINOR_VERSION: 'A minor number is required for a version',
      MISSING_PATCH_VERSION: 'A patch number is required for a version',
      EXCESSIVE_VERSION_PARTS: 'Too many parts for version',
      INVALID_QUANTIFIER_PART: 'Invalid version qualifier part',
      WILDCARD_IN_VERSION: "Wildcard aren't allowed in a hard version",
      INVALID_VERSION_NUMBER: "This isn't a valid version part, expected a number",
      INVALID_RANGE: 'A semver range can only be defined with versions',
      BARE_PIPE_WITHOUT_LOOSE: 'Bare pipes are only allowed in loose mode',
      UNEXPECTED_WORD: (word: string) => ({
        message: markup`Unexpected word <emphasis>${word}</emphasis>`,
      }),
      UNKNOWN_START: 'Unknown start of atom',
      EXPECTED_VERSION: 'Unexpected value for version',
    },

    V8: {
      SYNTAX_ERROR: (message: string) => ({message, category: 'v8/syntaxError'}),
    },

    // @romejs/js-compiler
    LINT: {
      PENDING_FIXES: (original: string, formatted: string) => ({
        category: 'lint/pendingFixes',
        message: 'Pending fixes',
        advice: [
          {
            type: 'diff',
            diff: stringDiff(original, formatted),
          },
        ],
      }),

      DUPLICATE_IMPORT_SOURCE: (seenLocation: DiagnosticLocation) => ({
        fixable: true,
        category: 'lint/duplicateImportSource',
        message: 'This module has already been imported',
        advice: [
          {
            type: 'log',
            category: 'info',
            message: 'Previously imported here',
          },
          {
            type: 'frame',
            location: seenLocation,
          },
        ],
      }),

      PREFER_TEMPLATE: {
        category: 'lint/preferTemplate',
        message: "You're using string concatenation when template literals are preferred",
      },

      UNSAFE_NEGATION: {
        fixable: true,
        category: 'lint/unsafeNegation',
        message: 'Unsafe usage of negation operator in left side of binary expression',
      },

      UNUSED_VARIABLES: (kind: string, name: string) => ({
        category: 'lint/unusedVariables',
        message: markup`Unused ${kind} <emphasis>${name}</emphasis>`,
      }),

      UNDECLARED_VARIABLES: (name: string) => ({
        category: 'lint/undeclaredVariables',
        message: markup`Undeclared variable <emphasis>${name}</emphasis>`,
      }),

      SPARSE_ARRAY: {
        fixable: true,
        category: 'lint/sparseArray',
        message: 'Your array contains an empty slot',
      },

      SINGLE_VAR_DECLARATOR: {
        fixable: true,
        category: 'lint/singleVarDeclarator',
        message: 'Declare each variable separately',
      },

      PREFER_FUNCTION_DECLARATIONS: {
        category: 'lint/preferFunctionDeclarations',
        message: 'Use a function declaration instead of a const function',
        fixable: true,
      },

      NO_VAR: {
        category: 'lint/noVar',
        message: 'Variable declarations using `var` are disallowed, use `let` or `const` instead.',
      },

      NO_SHORTHAND_ARRAY_TYPE: {
        fixable: true,
        category: 'lint/noShorthandArrayType',
        message: 'Use Array<T> instead of shorthand T[]',
      },

      NO_UNSAFE_FINALLY: (type: string) => ({
        category: 'lint/noUnsafeFinally',
        message: markup`Unsafe usage of ${type}.`,
      }),

      NO_TEMPLATE_CURLY_IN_STRING: {
        category: 'lint/noTemplateCurlyInString',
        message: `Unexpected template string expression.`,
      },

      NO_SHADOW_RESTRICTED_NAMES: (name: string) => ({
        category: 'lint/noShadowRestrictedNames',
        message: markup`Shadowing of global property <emphasis>${name}</emphasis>`,
        advice: [
          {
            type: 'log',
            category: 'info',
            message: "Consider renaming this variable. It's easy to confuse the origin of variables when they're named after a known global.",
          },
        ],
      }),

      NO_MULTIPLE_SPACES_IN_REGEX_LITERAL: (count: number) => ({
        fixable: true,
        category: 'lint/noMultipleSpacesInRegularExpressionLiterals',
        message: 'Unclear multiple spaces in regular expression',
        advice: [
          {
            type: 'log',
            category: 'info',
            message: `It's hard to visually count the amount of spaces, it's clearer if you use a quantifier instead. eg / {${String(
              count,
            )}}/`,
          },
        ],
      }),

      NO_LABEL_VAR: {
        category: 'lint/noLabelVar',
        message: 'Labels should not be variable names',
      },

      NO_IMPORT_ASSIGN: (name: string) => ({
        category: 'lint/noImportAssign',
        message: markup`<emphasis>${name}</emphasis> is read-only`,
      }),

      NO_EXTRA_BOOLEAN_CAST: {
        category: 'lint/noExtraBooleanCast',
        message: `Redundant double negation.`,
      },

      NO_FUNCTION_ASSIGN: {
        category: 'lint/noFunctionAssign',
        message: 'Reassignment of function declaration',
      },

      NO_EXPLICIT_ANY: {
        category: 'lint/noExplicitAny',
        message: 'Unexpected any. Specify a different type.',
      },

      NO_EMPTY_CHAR_SET: {
        fixable: true,
        category: 'lint/noEmptyCharacterClass',
        message: 'Empty character classes in regular expressions are not allowed',
      },

      NO_DUPLICATE_KEYS: (key: string) => ({
        category: 'lint/noDuplicateKeys',
        message: markup`Duplicate key <emphasis>${key}</emphasis>`,
      }),

      NO_DUPLICATE_CASE: (value: string) => ({
        category: 'lint/noDuplicateCase',
        message: markup`Duplicate case <emphasis>${value}</emphasis> not allowed.`,
      }),

      NO_DUPE_ARGS: (name: string) => ({
        category: 'lint/noDupeArgs',
        message: markup`Duplicate argument <emphasis>${name}</emphasis> in function definition`,
      }),

      NO_DELETE_VARS: {
        category: 'lint/noDeleteVars',
        message: 'Variables should not be deleted.',
      },

      NO_DEBUGGER: {
        fixable: true,
        category: 'lint/noDebugger',
        message: "Unexpected 'debugger' statement",
      },

      NO_COND_ASSIGN: {
        category: 'lint/noCondAssign',
        message: 'Cannot assign variable in loop condition',
      },

      NO_COMPARE_NEG_ZERO: (op: string) => ({
        category: 'lint/noCompareNegZero',
        message: `Do not use the '${op}' operator to compare against -0`,
        fixable: op === '===',
      }),

      NO_ASYNC_PROMISE_EXECUTOR: {
        category: 'lint/noAsyncPromiseExecutor',
        message: 'Promise executor functions should not be async.',
      },

      GETTER_RETURN: (got: string) => ({
        category: 'lint/getterReturn',
        message: `Expected a 'return' at end of a getter method but got ${got}`,
      }),

      EMPTY_BLOCKS: {
        category: 'lint/emptyBlocks',
        message: 'Empty block',
      },

<<<<<<< HEAD
      DUPLICATE_REGEX_GROUP_NAME: (
        name: string,
        locations: Array<undefined | DiagnosticLocation>,
      ) => ({
=======
    NO_ARGUMENTS: {
      category: 'lint/noArguments',
      message: 'Use the rest parameters instead of \'arguments\'',
    },

    DUPLICATE_REGEX_GROUP_NAME: (
      name: string,
      locations: Array<undefined | DiagnosticLocation>,
    ) =>
      ({
>>>>>>> b05e5132
        category: 'lint/noDuplicateGroupNamesInRegularExpressions',
        message: `Duplicate group name <emphasis>${name}</emphasis> in regular expression`,
        advice: buildDuplicateLocationAdvice(locations),
      }),

      NO_REFERENCE_TO_NON_EXISTING_GROUP: (name: string) => ({
        category: 'lint/noReferenceToNonExistingGroup',
        message: `Reference to non-existent group <emphasis>"${name}"</emphasis>`,
      }),

      DEFAULT_EXPORT_SAME_BASENAME: (
        {defaultName, defaultType, actualFilename, correctFilename}: {
          defaultName: string;
          defaultType: string;
          actualFilename: string;
          correctFilename: string;
        },
      ) => {
        let adviceMessage = '';

        if (defaultName === '*default*') {
          adviceMessage += 'The';
        } else {
            adviceMessage +=
            `Filename should be <emphasis>${correctFilename}</emphasis> or the`;
        }

          adviceMessage +=
          ` ${defaultType} name should be <emphasis>${actualFilename}</emphasis>`;

        return {
            fixable: true,
            category: 'lint/defaultExportSameBasename',
            message: `Filename and the name of a default ${defaultType} should match`,
            advice: [
              {
                type: 'log',
                category: 'info',
                message: adviceMessage,
              },
            ],
          };
      },
    },

    PROJECT_MANAGER: {
      NO_VCS: (rootConfigLocation: undefined | DiagnosticLocation) => ({
        category: 'projectManager/vscMissing',
        message: "Can't find any version control for this project",
        advice: rootConfigLocation === undefined
          ? [
            {
              type: 'log',
              category: 'info',
              message: 'Version control root was set to the project root as it was not configured. To configure a different folder run',
            },
            {
              type: 'command',
              command: 'rome config set-directory vcs.root DIRECTORY_HERE',
            },
          ]
          : [
            {
              type: 'log',
              category: 'info',
              message: 'Version control root was set here',
            },
            {
              type: 'frame',
              location: rootConfigLocation,
            },
          ],
      }),

      DUPLICATE_PACKAGE: (packageName: string, existing: string) => ({
        category: 'projectManager/nameCollision',
        message: `Duplicate package name <emphasis>${packageName}</emphasis>`,
        advice: [
          {
            type: 'log',
            category: 'info',
            message: `Defined already by <filelink target="${existing}" />`,
          },
        ],
      }),

      HASTE_COLLISION: (hasteName: string, existing: string) => ({
        category: 'projectManager/nameCollision',
        message: `Found a haste collision for <emphasis>${hasteName}</emphasis>`,
        advice: [
          {
            type: 'log',
            category: 'info',
            message: `Defined already by <filelink emphasis target="${existing}" />`,
          },
        ],
      }),

      NOT_FOUND: {
        category: 'projectManager/missing',
        message: `Couldn't find a project`,
        advice: [
          {
            type: 'log',
            category: 'info',
            message: 'Run <command>rome init</command> in this folder to initialize a project',
          },
        ],
      },

      INCORRECT_CONFIG_FILENAME: (validFilenames: Array<string>) => ({
        category: 'projectManager/incorrectConfigFilename',
        message: `Invalid rome config filename, <emphasis>${validFilenames.join(
          ' or ',
        )}</emphasis> are the only valid filename`,
      }),
    },

    FORMAT: {
      DISABLED: {
        category: 'format/disabled',
        message: 'Format is disabled for this project'
        // TODO advice and better error message
        ,
      },
    },

    // @romejs/js-compiler
    COMPILER: {
      CLASSES_UNSUPPORTED: {
        category: 'compile/classes',
        message: "The classes transform doesn't know how to transform this",
      },

      JSX_NOT_XML: {
        category: 'compile/jsx',
        message: 'JSX is not XML',
      },
    },

    // @romejs/string-escape
    STRING_ESCAPE: {
      NOT_ENOUGH_CODE_POINTS: 'Not enough code point digits',
      INVALID_STRING_CHARACTER: 'Invalid string character (U+0000 to U+001F)',
      INVALID_HEX_DIGIT_FOR_ESCAPE: 'Invalid hex digit for unicode escape',
    },

    ANALYZE_DEPENDENCIES: {
      CJS_EXPORT_IN_ES: {
        category: 'analyzeDependencies/cjsExportInES',
        message: 'You cannot use CommonJS exports in an ES module',
      },
    },

    // @romejs/string-markup
    STRING_MARKUP: {
      UNCLOSED_STRING: 'Unclosed string',
      EXPECTED_CLOSING_TAG_NAME: 'Expected closing tag name',
      UNKNOWN_START: 'Unknown child start',
      EXPECTED_ATTRIBUTE_NAME: 'Expected attribute name',

      INCORRECT_CLOSING_TAG_NAME: (expected: string, got: string) => ({
        message: markup`Expected to close ${expected} but found ${got}`,
      }),

      UNCLOSED_TAG: (tagName: string, openLocation: DiagnosticLocation) => ({
        message: markup`Unclosed ${tagName} tag`,
        advice: [
          {type: 'log', category: 'info', message: 'Tag started here'},
          {
            type: 'frame',
            location: openLocation,
          },
        ],
      }),

      INVALID_ATTRIBUTE_NAME_FOR_TAG: (tagName: string, attributeName: string) => ({
        message: markup`${attributeName} is not a valid attribute name for <${tagName}>`,
      }),

      UNKNOWN_TAG_NAME: (tagName: string) => ({
        message: markup`Unknown tag name <emphasis>${tagName}</emphasis>`,
      }),
    },

    // @romejs/path-match
    PATH_MATCH: {
      INVALID_PATTERN_SEGMENT_PART: 'Invalid pattern segment part',
      INVALID_PATH_SEGMENT: 'Invalid path segment',
    },

    TESTS: {
      CANCELLED: {
        category: 'tests/cancelled',
        message: 'Test was cancelled',
      },

      UNDECLARED: {
        message: 'No tests declared in this file',
        category: 'tests/noneDeclared',
      },
    },

    SUPPRESSIONS: {
      UNUSED: {
        message: 'Unused suppression. Did not hide any errors.',
        category: 'suppressions/unused',
      },

      MISSING_SPACE: {
        category: 'suppressions/missingSpace',
        message: 'Missing space between prefix and suppression categories',
      },

      PREFIX_TYPO: (prefix: string, suggestion: string) => ({
        category: 'suppressions/incorrectPrefix',
        message: markup`Invalid suppression prefix <emphasis>${prefix}</emphasis>`,
        advice: [
          {
            type: 'log',
            category: 'info',
            message: `Did you mean <emphasis>${suggestion}</emphasis>?`,
          },
        ],
      }),

      DUPLICATE: (category: string) => ({
        category: 'suppressions/duplicate',
        message: markup`Duplicate suppression category <emphasis>${category}</emphasis>`,
      }),
    },

    SNAPSHOTS: {
      MISSING_NEWLINE_AFTER_CODE_BLOCK: 'Newline required after code block',
      MISSING_NEWLINE_BEFORE_CODE_BLOCK: 'Newline required before code block end',
      UNCLOSED_CODE_BLOCK: 'Unclosed code block',
      EXPECTED_CODE_BLOCK_AFTER_HEADING: 'Expected a code block after this heading',

      REDUNDANT: {
        category: 'tests/snapshots/redundant',
        message: 'Snapshot should not exist',
      },

      MISSING: {
        category: 'tests/snapshots/missing',
        message: 'Snapshot does not exist',
      },

      INCORRECT: (expected: string, got: string) => ({
        category: 'tests/snapshots/incorrect',
        message: 'Snapshots do not match',
        advice: [
          {
            type: 'diff',
            diff: stringDiff(expected, got),
          },
        ],
      }),
    },

    BUNDLER: {
      TOP_LEVEL_AWAIT_IN_LEGACY: {
        category: 'bundler/topLevelAwait',
        message: "This module contains a top level await which isn't supported in wrapper mode",
      },

      DETECTED_CYCLE: (
        localName: string,
        target: string,
        culprit: string,
        path: Array<string>,
      ) => {
        function formatPart(part: string, index?: number): string {
          const tagged = `<filelink target="${part}" />`;
          if (part === culprit) {
            return `<magenta>${tagged}</magenta><dim>[1]</dim>`;
          } else if (part === target) {
            return `<cyan>${tagged}</cyan><dim>[2]</dim>`;
          } else if (index === 0) {
            return `${tagged} <inverse>ENTRY</inverse>`;
          } else {
            return tagged;
          }
        }

        return {
            category: 'bundler/moduleCycle',
            message: `The variable <emphasis>${localName}</emphasis> won't be initialized yet`,
            advice: [
              {
                type: 'log',
                category: 'info',
                message: 'This is because the module it belongs to wont be executed yet. This is due to a circular dependency creating a module cycle.',
              },
              {
                type: 'log',
                category: 'info',
                message: `The likely cause is the file ${formatPart(culprit)} that was required by ${formatPart(
                  target,
                )} which created a circular dependency:`,
              },
              {
                type: 'list',
                reverse: true,
                ordered: true,
                list: path.map(formatPart),
              },
            ],
          };
      },
    },

    RESOLVER: {
      IMPORT_TYPE_MISMATCH: (
        exportName: string,
        source: string,
        importedAsKing: string,
        actualKind: string,
        exportLoc: undefined | SourceLocation,
      ) => ({
        category: 'resolver/importTypeMismatch',
        message: `The export <emphasis>${exportName}</emphasis> in <filelink emphasis target="${source}" /> was incorrectly imported as a <emphasis>${importedAsKing}</emphasis> when it's actually a <emphasis>${actualKind}</emphasis>`,
        advice: exportLoc &&
          [
            {
              type: 'log',
              category: 'info',
              message: `Export was defined here in <filelink emphasis target="${exportLoc.filename}" />`,
            },

            {
              type: 'frame',
              location: exportLoc,
            },
          ],
      }),

      UNKNOWN_EXPORT: (
        name: string,
        source: string,
        exportedNames: Array<string>,
        formatExportedName: (name: string) => {
          location: undefined | DiagnosticLocation;
          source: undefined | string;
        },
      ) => ({
        message: `Couldn't find export <emphasis>${name}</emphasis> in <filelink emphasis target="${source}" />`,
        category: 'resolver/unknownExport',
        advice: exportedNames.length === 0
          ? [
            {
              type: 'log',
              category: 'info',
              message: "This file doesn't have any exports",
            },
          ]
          : buildSuggestionAdvice(
            name,
            exportedNames,
            {
              formatItem: (name) => {
                const {location, source} = formatExportedName(name);

                if (location !== undefined) {
                  if (location.start === undefined) {
                      name =
                      `<filelink target="${location.filename}">${name}</filelink>`;
                  } else {
                      name =
                      `<filelink target="${location.filename}" line="${location.start.line}" column="${location.start.column}">${name}</filelink>`;
                  }
                }

                if (source !== undefined) {
                  name += ` <dim>(from <filelink target="${source}" />)</dim>`;
                }

                return name;
              },
            },
          ),
      }),

      UNKNOWN_EXPORT_POSSIBLE_UNEXPORTED_LOCAL: (
        name: string,
        source: string,
        location: SourceLocation,
      ) => ({
        message: markup`Couldn't find export <emphasis>${name}</emphasis> in <filelink emphasis target="${source}" />`,
        category: 'resolver/unknownExport',
        advice: [
          {
            type: 'log',
            category: 'info',
            message: markup`However we found a matching local variable in <filelink emphasis target="${location.filename}" />. Did you forget to export it?`,
          },
          {
            type: 'frame',
            location,
          },
        ],
      }),
    },

    SPDX: {
      UNKNOWN_LICENSE: (id: string, knownLicenses: Array<string>) => ({
        message: markup`Unknown SPDX license <emphasis>${id}</emphasis>`,
        advice: buildSuggestionAdvice(id, knownLicenses),
      }),

      VALID_LICENSE_WITH_MISSING_DASH: (possibleCorrectLicense: string) => ({
        message: `Missing dash between SPDX license name and version`,
        advice: [
          {
            type: 'log',
            category: 'info',
            message: `Did you mean <emphasis>${possibleCorrectLicense}</emphasis>?`,
          },
        ],
      }),

      WITH_RIGHT_LICENSE_ONLY: 'Only a license id can be on the right side of a WITH',

      OPERATOR_NOT_BETWEEN_EXPRESSION: 'Can only use AND/OR in between an expression',

      PLUS_NOT_AFTER_LICENSE: 'A plus can only come after a license id',

      UNOPENED_PAREN: 'Nothing open to close',
    },

    // @romejs/js-parser
    JS_PARSER: {
      FLOW_ANNOTATION_WITH_TYPESCRIPT_ENABLED: 'Cannot have a @flow annotation comment when TypeScript syntax has been enabled',
      UNTERMINATED_BLOCK_COMMENT: 'Unterminated comment',
      UNTERMINATED_JSX_STRING: 'Unterminated string constant',
      INVALID_UNICODE_ESCAPE: 'Invalid Unicode escape',
      EXPECTED_UNICODE_ESCAPE: 'Expecting Unicode escape sequence \\uXXXX',
      BAD_HEX_ESCAPE: 'Bad character escape sequence',
      OCTAL_IN_STRICT_MODE: 'Octal literal in strict mode',
      UNTERMINATED_TEMPLATE: 'Unterminated template',
      UNTERMINATED_STRING: 'Unterminated string constant',
      OUT_OF_BOUND_CODE_POINT: 'Code point out of bounds',
      IDENTIFIER_AFTER_NUMBER: 'Identifier directly after number',
      OCTAL_BIGINT: "A bigint can't be an octal",
      DECIMAL_BIGINT: "A bigint can't have a decimal",
      INVALID_NUMBER: 'Invalid number',
      LEGACY_OCTAL_IN_STRICT_MODE: 'Legacy octal literals are not allowed in strict mode',
      INVALID_INT_TOKEN: 'Invalid or unexpected int token',
      UNICODE_ESCAPE_IN_REGEX_FLAGS: "Regular expression flags can't contain unicode escapes",
      UNTERMINATED_REGEX: 'Unterminated regular expression',
      DANGLING_BACKSLASH_IN_REGEX: 'Dangling backslash in a regular expression',
      EXPECTED_RELATIONAL_OPERATOR: 'Expected relational operator',
      UNEXPECTED_SPACE: 'Unexpected space',
      EXPECTED_SEMI_OR_LINE_TERMINATOR: 'Expected a semicolon or a line terminator',
      GET_SET_CLASS_CONSTRUCTOR: "Constructor can't have get/set modifier",
      ASYNC_CLASS_CONSTRUCTOR: 'Constructor cannot be async',
      GENERATOR_CLASS_CONSTRUCTOR: 'Constructor cannot be a generator',
      DUPLICATE_CLASS_CONSTRUCTOR: 'Duplicate constructor in the same class',
      UNKNOWN_CLASS_PROPERTY_START: 'Unknown class property start',
      CLASS_STATIC_PROTOTYPE_PROPERTY: 'Classes may not have static property named prototype',
      CLASS_PRIVATE_FIELD_NAMED_CONSTRUCTOR: "Classes may not have a private field named '#constructor'",
      CLASS_PROPERTY_NAME_CONSTRUCTOR: "Classes may not have a non-static field named 'constructor'",
      PROTO_PROP_REDEFINITION: 'Redefinition of __proto__ property',
      MISSING_CONDITIONAL_SEPARATOR: 'Missing conditional expression consequent separator',
      WRAP_EXPONENTIATION: 'Illegal expression. Wrap left hand side or entire exponentiation in parentheses.',
      DELETE_LOCAL_VARIABLE_IN_STRICT: 'Deleting local variable in strict mode',
      DELETE_PRIVATE_FIELD: 'Deleting a private field is not allowed',
      TAGGED_TEMPLATE_IN_OPTIONAL_CHAIN: 'Tagged Template Literals are not allowed in optionalChain',
      YIELD_NAME_IN_GENERATOR: "Can not use 'yield' as identifier inside a generator",
      AWAIT_NAME_IN_ASYNC: "Can not use 'await' as identifier inside an async function",
      EMPTY_PARENTHESIZED_EXPRESSION: 'Parenthesized expression didnt contain anything',
      AWAIT_IN_ASYNC_PARAMS: 'await is not allowed in async function parameters',
      YIELD_IN_GENERATOR_PARAMS: 'yield is not allowed in generator parameters',
      PARENTHESIZED_FUNCTION_PARAMS: "Function parameters can't be parenthesized",
      NEW_WITH_TYPESCRIPT_TYPE_ARGUMENTS_NO_PARENS: 'In TypeScript, a new expression with type arguments must have parens',
      INVALID_TEMPLATE_ESCAPE: 'Invalid escape sequence in template',
      EXPECTED_IDENTIFIER: 'Expected an identifier',
      IMPORT_EXACT_ARGUMENTS: 'import() requires exactly one argument',
      IMPORT_TRAILING_COMMA: 'Trailing comma is disallowed inside import(...) arguments',
      IMPORT_SPREAD: 'Spread is not allowed in import()',
      IMPORT_NEW_CALLEE: 'Cannot use new with import(...)',
      SUPER_OUTSIDE_METHOD: 'super is only allowed in object methods and classes',
      INVALID_SUPER_SUFFIX: 'Invalid super suffix operator',
      AWAIT_OUTSIDE_ASYNC: "Can't use await outside of an async function",
      AWAIT_STAR: 'await* has been removed from the async functions proposal. Use Promise.all() instead.',
      NEW_TARGET_OUTSIDE_CLASS: 'new.target can only be used in functions or class properties',
      MULTIPLE_DESTRUCTURING_RESTS: 'Cannot have multiple rest elements when destructuring',
      TRAILING_COMMA_AFTER_REST: 'A trailing comma is not permitted after the rest element',
      GETTER_WITH_PARAMS: 'getter should have no parameters',
      SETTER_WITH_REST: 'setter function argument must not be a rest parameter',
      SETTER_NOT_ONE_PARAM: 'setter should have exactly one param',
      ASYNC_GETTER_SETTER: "An object setter/getter can't be async",
      GENERATOR_GETTER_SETTER: "An object setter/getter can't be a generator",
      ARGUMENTS_IN_CLASS_FIELD: "'arguments' is not allowed in class field initializer",
      NON_SIMPLE_PARAM_IN_EXPLICIT_STRICT_FUNCTION: 'Non-simple parameter in strict mode',
      STRICT_DIRECTIVE_IN_NON_SIMPLE_PARAMS: "Illegal 'use strict' directive in function with non-simple parameter list",
      OBJECT_PROPERTY_WITH_TYPE_PARAMETERS: 'Object property cannot have type parameters',
      ILLEGAL_VARIANCE: 'Variance is not allowed here',
      OBJECT_METHOD_IN_PATTERN: "Object methods aren't allowed in object patterns",
      IMPORT_META_OUTSIDE_MODULE: `import.meta may only appear in a module`,
      EXPECTED_ARROW_AFTER_ASYNC_TYPE_PARAMS: 'Expected arrow because we are a possible async arrow and type annotated parameters were present',
      INVALID_OBJECT_PATTERN_PROP: 'Invalid property node for object pattern',
      ASYNC_OBJECT_METHOD_LINE_BREAK: "There shouldn't be any newlines between async and the rest of the function",
      SPACE_BETWEEN_PRIVATE_HASH: 'Unexpected space between # and identifier',
      CONFUSING_CALL_ARGUMENT: 'Function parameter type annotation? Possibly forgot curlies around an object. Possibly forgot async keyword.',
      EXPECTED_ARROW_AFTER_TYPE_PARAMS: 'Expected an arrow function after this type parameter declaration',
      REQUIRED_CLASS_NAME: 'Class name is required',
      JSX_ELEM_TYPE_ARGUMENTS_OUTSIDE_TS: 'JSX element type arguments are only allowed in TS',
      UNWRAPPED_ADJACENT_JHX: `Adjacent JSX elements must be wrapped in an enclosing tag. Did you want a JSX fragment <>...</>?`,
      CONFUSED_OR: 'Unexpected ||, did you mean just |?',
      INVALID_ASSIGNMENT_TARGET: 'Not a valid assignment target',
      IMPORT_KIND_SPECIFIER_ON_IMPORT_DECLARATION_WITH_KIND: 'The `type` and `typeof` keywords on named imports can only be used on regular `import` statements. It cannot be used with `import type` or `import typeof` statements',
      DESTRUCTURING_IN_IMPORT: 'ES2015 named imports do not destructure. Use another statement for destructuring after the import.',
      IMPORT_TYPE_STAR: 'import * is not allowed',
      IMPORT_MISSING_SOURCE: 'import missing a source',
      EXPORT_TYPE_NAMESPACE: "Can't have a type export namespacer specifier",
      EXPORT_MISSING_FROM: 'Expected `from` for an export node',
      EXPORT_FROM_NOT_STRING: 'Export from only allows strings',
      BINDING_MEMBER_EXPRESSION: 'Binding member expression',
      INVALID_OBJECT_PATTERN_PROPERTY: 'Not a valid assignment object pattern property',
      OBJECT_PATTERN_CANNOT_CONTAIN_METHODS: 'Object pattern cannot contains methods',
      INVALID_ASSIGNMENT_PATTERN_OPERATOR: "Only '=' operator can be used for specifying default value.",
      INVALID_OBJECT_REST_ARGUMENT: "Invalid rest operator's argument",
      INVALID_EXPORT_DEFAULT: 'Only expressions, functions or classes are allowed as the `default` export.',
      INVALID_EXPORT_DECLARATION: 'Invalid export declaration',
      DESTRUCTURING_REST_ELEMENT_NOT_LAST: `The rest element has to be the last element when destructuring`,
      REST_INVALID_ARGUMENT: "Invalid rest operator's argument",
      EXPORT_ASYNC_NO_FUNCTION_KEYWORD: 'Started with `export async` so we expected to receive an async function but no function keyword was found',
      TYPE_CAST_WITHOUT_ANNOTATION: 'Type cast expression has no type annotation. Did you mean for this to be a function parameter?',
      TYPE_CAST_CANNOT_BE_OPTIONAL: 'Type cast expressions cannot be optional. Did you mean for this to be a function parameter?',
      TYPE_CAST_EXPECTED_PARENS: 'The type cast expression is expected to be wrapped with parentheses',
      FLOW_SPACE_BETWEEN_PERCENT_CHECKS: 'Spaces between \xb4%\xb4 and \xb4checks\xb4 are not allowed here.',
      FLOW_BAD_UNDERSCORE_NAME: '`_` is only allowed as a type argument to call or new',
      FLOW_UNINFERRABLE_PREDICATE_ON_FUNCTION: 'Predicate function declarations need to declare a predicate expression',
      FLOW_DECLARE_MODULE_IN_DECLARE_MODULE: '`declare module` cannot be used inside another `declare module`',
      FLOW_UNKNOWN_DECLARATION_START: 'Unknown start to Flow declaration',
      FLOW_IMPORT_KINDLESS_IN_DECLARE_MODULE: 'Imports within a `declare module` body must always be `import type` or `import typeof`',
      FLOW_MIXED_DECLARE_EXPORTS: 'Found both `declare module.exports` and `declare export` in the same module. Modules can only have 1 since they are either an ES module or they are a CommonJS module',
      FLOW_DUPLICATE_DECLARE_MODULE_EXPORTS: 'Duplicate `declare module.exports` statement',
      FLOW_DISALLOW_DEFAULT_TYPE_PARAMETER: 'Default type parameters arent allowed here',
      FLOW_DISALLOWED_SPREAD: 'Spread operator cannot appear in class or interface definitions',
      FLOW_DEFAULT_TYPE_PARAMETER_REQUIRED: 'Type parameter declaration needs a default, since a preceding type parameter declaration has a default.',
      FLOW_INEXACT_SYNTAX_NOT_ALLOWED: 'Explicit inexact syntax is only allowed inside inexact objects',
      FLOW_INEXACT_CANNOT_APPEAR_IN_EXPLICIT_EXACT: 'Explicit inexact syntax cannot appear inside an explicit exact object type',
      FLOW_INEXACT_MUST_BE_AT_END: 'Explicit inexact syntax must appear at the end of an inexact object',
      FLOW_TYPE_CAST_IN_TS: "Flow type cast expressions aren't allowed in TypeScript",
      TYPE_NUMERIC_LITERAL_PLUS: 'Numeric literal type annotations cannot stand with a +, omit it instead',
      TYPE_NUMERIC_LITERAL_EXPECTED: `Unexpected token, expected "number"`,
      FLOW_INVALID_ASYNC_ARROW_WITH_TYPE_PARAMS: 'Invalid async arrow with type parameters',
      FLOW_UNKNOWN_PRIMARY_START: 'Unknown flow primarty type start',
      FLOW_UNKNOWN_DECLARE_EXPORT_START: 'No valid start for Flow declare export declaration found',
      FLOW_DECLARE_MODULE_INVALID_CHILD: 'Only declares and type imports are allowed inside declare module',
      JSX_INVALID_ATTRIBUTE_VALUE: 'JSX attribute value should be either an expression or a quoted JSX text',
      JSX_UNCLOSED_SELF_CLOSING_TAG: 'Unclosed JSX element open',
      JSX_UNCLOSED_CLOSING_TAG: 'Unclosed JSX element close',
      JSX_EMPTY_ATTRIBUTE_VALUE: 'JSX attribute cannot be an empty expression',
      JSX_UNKNOWN_IDENTIFIER_TOKEN: 'Unknown JSX identifier token',
      TS_IMPORT_ARG_NOT_STRING: 'Argument in a type import must be a string literal',
      TS_CONSTANT_NOT_LITERAL: 'Only literal values are allowed as a constant type',
      TS_INVALID_SIGNATURE_BINDING_NODE: 'Invalid node in signature binding list',
      TS_REQUIRED_FOLLOWS_OPTIONAL: 'A required element cannot follow an optional element.',
      TS_TEMPLATE_LITERAL_WITH_SUBSTITUION: 'Template literal types cannot have any substitution',
      TS_UNKNOWN_NON_ARRAY_START: 'Unknown TS non array type start',
      TS_INVALID_READONLY_MODIFIER: "'readonly' type modifier is only permitted on array and tuple literal types.",
      TS_EXTERNAL_MODULE_REFERENCE_ARG_NOT_STRING: 'TypeScript require() must have a single string argument',
      TS_UNKNOWN_DECLARE_START: 'Unknown TypeScript declare start',
      TS_UNEXPECTED_CAST_IN_PARAMETER_POSITION: 'Unexpected type cast in parameter position',
      TS_DISABLED_BUT_ACCESSIBILITY_OR_READONLY: 'Accessibility and readonly syntax found but TS is not enabled',
      TS_PARAMETER_PROPERTY_BINDING_PATTERN: 'A parameter property may not be declared using a binding pattern.',
      TYPE_ANNOTATION_AFTER_ASSIGNMENT: 'Type annotations must come before default assignments, e.g. instead of `age = 25: number` use `age: number = 25`',
      TYPE_BINDING_PARAMETER_OPTIONAL: 'A binding pattern parameter cannot be optional in an implementation signature.',
      ILLEGAL_FUNCTION_IN_STRICT: 'In strict mode code, functions can only be declared at top level or inside a block',
      ILLEGAL_FUNCTION_IN_NON_STRICT: 'In non-strict mode code, functions can only be declared at top level, inside a block, or as the body of an if statement',
      ILLEGAL_GENERATOR_DEFINITION: 'Generators can only be declared at the top level or inside a block',
      ILLEGAL_ASYNC_DEFINITION: 'Async functions can only be declared at the top level or inside a block',
      LEXICAL_DECLARATION_IN_SINGLE_STATEMENT_CONTEXT: 'Lexical declaration cannot appear in a single-statement context',
      IMPORT_EXPORT_MUST_TOP_LEVEL: "'import' and 'export' may only appear at the top level",
      REGULAR_FOR_AWAIT: "Can't have an await on a regular for loop",
      RETURN_OUTSIDE_FUNCTION: "'return' outside of function",
      MULTIPLE_DEFAULT_CASE: 'Multiple default clauses',
      SWITCH_STATEMENT_OUTSIDE_CASE: 'Statement outside of a case or default block',
      NEWLINE_AFTER_THROW: 'Illegal newline after throw',
      TRY_MISSING_FINALLY_OR_CATCH: 'Missing catch or finally clause',
      INVALID_LABEL_DECLARATION: 'Invalid labeled declaration',
      WITH_IN_STRICT: "'with' in strict mode",
      OCTAL_IN_STRICT: 'Octal literal in strict mode',
      FOR_IN_OF_WITH_INITIALIZER: 'Loop variable declaration may not have an initializer',
      CONST_WITHOUT_INITIALIZER: 'A constant must have an initializer',
      COMPLEX_BINDING_WITHOUT_INITIALIZER: 'Complex binding patterns require an initialization value',
      ACCESSOR_WITH_TYPE_PARAMS: 'An accessor cannot have type parameters',
      UNEXPECTED_SPREAD: 'Unexpected spread',

      DUPLICATE_LABEL: (label: string, loc: undefined | SourceLocation) => ({
        message: markup`Label <emphasis>${label}</emphasis> is already declared`,
        advice: buildDuplicateLocationAdvice([loc]),
      }),

      UNKNOWN_LABEL: (label: undefined | string) => ({
        message: label === undefined
          ? 'No loop label found'
          : markup`Unknown label <emphasis>${label}</emphasis>`,
      }),

      IMPORT_EXPORT_IN_SCRIPT: (manifestPath: string) => ({
        message: `<emphasis>import</emphasis> and <emphasis>export</emphasis> can only appear in a module`,
        advice: [
          // TODO this advice is pointless if you have syntax extensions enabled

          {
            type: 'log',
            category: 'info',
            message: 'Change the extension to <emphasis>.mjs</emphasis> to turn this file into a module',
          },
          {
            type: 'log',
            category: 'info',
            message: `Add <emphasis>"type": "module"</emphasis> to your <filelink emphasis target="${manifestPath}" />`,
          },
        ],
      }),

      SUPER_CALL_OUTSIDE_CONSTRUCTOR: {
        message: 'super() is only valid inside a class constructor of a subclass',
        advice: [
          {
            type: 'log',
            category: 'info',
            message: "Maybe a typo in the method name ('constructor') or not extending another class?",
          },
        ],
      },

      JSX_DISABLED: {
        message: "JSX syntax isn't enabled",
        advice: [
          {
            type: 'log',
            category: 'info',
            message: 'Are you using <emphasis>TypeScript</emphasis>? Change the file extension to <emphasis>.tsx</emphasis>',
          },
          {
            type: 'log',
            category: 'info',
            message: 'Are you using <emphasis>Flow</emphasis>? Add a <emphasis>@flow</emphasis> comment annotation to the top of the file',
          },
          {
            type: 'log',
            category: 'info',
            message: 'Not using either? Change the file extension to <emphasis>.jsx</emphasis>',
          }
          // TODO you can also add `@jsx whatever` at the top of a file
          ,
        ],
      },

      JSX_IN_TS_EXTENSION: {
        message: "JSX isn't allowed in regular TypeScript files",
        advice: [
          {
            type: 'log',
            category: 'info',
            message: 'Change the file extension to <emphasis>.tsx</emphasis> to enable JSX support',
          },
        ],
      },

      INVALID_PARENTEHSIZED_LVAL: (patternType: undefined | 'object' | 'array') => ({
        message: 'Invalid parenthesized binding',
        advice: patternType === 'object' ? [
          {
            type: 'log',
            category: 'info',
            message: 'Did you use `({a}) = 0` instead of `({a} = 0)`?',
          },
        ] : patternType === 'array' ? [
          {
            type: 'log',
            category: 'info',
            message: 'Did you use `([a]) = 0` instead of `([a] = 0)`?',
          },
        ] : [],
      }),

      EXPECTED_COMMA_SEPARATOR: (context: string) => ({
        message: `Expected a comma to separate items in ${context}`,
      }),

      INVALID_LEFT_HAND_SIDE: (context: string) => ({
        message: `Invalid left-hand side in ${context}`,
      }),

      TS_EMPTY_LIST: (descriptor: string) => ({
        message: `${descriptor} list cannot be empty`,
      }),

      JSX_EXPECTED_CLOSING_TAG: (name: string, openingLoc: SourceLocation) => ({
        message: `Expected a corresponding JSX closing tag for <emphasis>${name}</emphasis>`,
        advice: buildJSXOpeningAdvice(name, openingLoc),
      }),

      JSX_EXPECTED_CLOSING_FRAGMENT_TAG: (
        name: string,
        openingLoc: SourceLocation,
      ) => ({
        message: 'Expected JSX closing fragment tag',
        advice: buildJSXOpeningAdvice(name, openingLoc),
      }),

      JSX_UNKNOWN_CHILD_START: (name: string, openingLoc: SourceLocation) => ({
        message: 'Unknown JSX children start',
        advice: buildJSXOpeningAdvice(name, openingLoc),
      }),

      JSX_UNCLOSED_ELEMENT: (name: string, openingLoc: SourceLocation) => ({
        message: 'Unclosed JSX element',
        advice: buildJSXOpeningAdvice(name, openingLoc),
      }),

      FLOW_RESERVED_TYPE: (word: string) => ({
        message: `Cannot overwrite primitive type ${word}`,
      }),

      FLOW_DECLARE_EXPORT_UNSUPPORTED: (label: string, suggestion: string) => ({
        message: `\`declare export ${label}\` is not supported. Use \`${suggestion}\` instead`,
      }),

      FLOW_REQUIRED: (label: string) => ({
        message: `A ${label} is only valid inside of a Flow file`,
        advice: [
          {
            type: 'log',
            category: 'info',
            message: 'To enable <emphasis>Flow</emphasis> support, add a <emphasis>@flow</emphasis> comment annotation to the top of the file',
          },
        ],
      }),

      TS_REQUIRED: (label: string) => ({
        message: `A ${label} is only valid inside of a TypeScript file`,
        advice: [
          {
            type: 'log',
            category: 'info',
            message: 'To enable <emphasis>TypeScript</emphasis> support, the file extension should end in <emphasis>.ts</emphasis> or <emphasis>.tsx</emphasis>',
          },
        ],
      }),

      FLOW_OR_TEST_REQUIRED: (label: string) => ({
        message: `A ${label} is only valid inside of a TypeScript or Flow file`,
        advice: [
          {
            type: 'log',
            category: 'info',
            message: 'Did you mean <emphasis>TypeScript</emphasis>? Change the file extension to <emphasis>.ts</emphasis> or <emphasis>.tsx</emphasis>',
          },
          {
            type: 'log',
            category: 'info',
            message: 'Did you mean <emphasis>Flow</emphasis>? Add a <emphasis>@flow</emphasis> comment annotation to the top of the file',
          },
        ],
      }),

      DUPLICATE_EXPORT: (name: string, existing: SourceLocation) => ({
        message: name === 'default'
          ? 'Only one default export allowed per module.'
          : `\`${name}\` has already been exported. Exported identifiers must be unique.`,
        advice: buildDuplicateLocationAdvice([existing]),
      }),

      NEW_IN_OPTIONAL_CHAIN: (responsiblePointer?: DiagnosticLocation) => ({
        message: 'constructors in/after an Optional Chain are not allowed',
        advice: responsiblePointer && [
          {
            type: 'log',
            category: 'info',
            message: 'Optional chain member responsible',
          },
          {
            type: 'frame',
            location: responsiblePointer,
          },
        ],
      }),

      UNKNOWN_EXPRESSION_ATOM_START: (context: string) => ({
        message: `Unknown start to an ${context}`,
      }),

      INVALID_META_PROPERTY: (metaName: string, propertyName: string) => ({
        message: `The only valid meta property for ${metaName} is ${metaName}.${propertyName}`,
      }),

      ARGUMENT_CLASH_IN_STRICT: (name: string, loc: undefined | SourceLocation) => ({
        message: markup`Argument <emphasis>${name}</emphasis> name clash in strict mode`,
        advice: buildDuplicateLocationAdvice([loc]),
      }),

      RESERVED_WORD: (word: string) => ({
        message: `${word} is a reserved word`,
      }),

      UNEXPECTED_KEYWORD: (keyword: string) => ({
        message: `Unexpected keyword ${keyword}`,
      }),

      UNEXPECTED_TOKEN: (
        expected: undefined | string,
        possibleShiftMistake: boolean,
      ) => ({
        message: expected === undefined
          ? 'Unexpected token'
          : `Unexpected token, expected ${expected}`,
        advice: possibleShiftMistake ? [
          {
            type: 'log',
            category: 'info',
            message: `Did you accidently hold shift?`,
          },
        ] : [],
      }),

      EXPECTED_CLOSING: (
        name: string,
        char: string,
        location: DiagnosticLocation,
      ) => ({
        message: `Unclosed ${name}`,

        advice: [
          {
            type: 'log',
            category: 'info',
            message: `We expected to find the closing character <emphasis>${char}</emphasis> here`,
          },
          {
            type: 'frame',
            location,
          },
        ],
      }),

      EXPECTED_KEYWORD: (keyword: string) => ({
        message: markup`Expected keyword ${keyword}`,
      }),

      ESCAPE_SEQUENCE_IN_WORD: (word: string) => ({
        message: markup`${word} can't contain a unicode escape`,
      }),

      EXPECTED_ENABLE_SYNTAX: (syntaxName: string) => ({
        message: markup`Expected ${syntaxName} syntax to be enabled`,
      }),

      UNEXPECTED_HASH: (exclamationFollowed: boolean) => ({
        message: 'Unexpected character #',
        advice: exclamationFollowed
          ? [
            {
              type: 'log',
              category: 'info',
              message: 'Did you want to write a hashbang? A hashbang can only be the first thing in a file.',
            },
          ]
          : [],
      }),

      UNEXPECTED_UNICODE_CHARACTER: (
        char: string,
        unicodeName: string,
        equivalentChar: string,
        equivalentName: string,
      ) => ({
        message: markup`Unexpected Unicode character '<emphasis>${char}</emphasis>' (<emphasis>${unicodeName}</emphasis>)`,

        advice: [
          {
            type: 'log',
            category: 'info',
            message: markup`Did you mean '<emphasis>${equivalentChar}</emphasis>' (<emphasis>${equivalentName}</emphasis>)? Both characters look the same, but are not.`,
          },
        ],
      }),

      EXPECTED_NUMBER_IN_RADIX: (radix: number) => ({
        message: `Expected number in radix ${String(radix)}`,
      }),

      INVALID_IDENTIFIER_NAME: (name: string) => ({
        message: `Invalid identifier ${name}`,
      }),

      ESCAPE_SEQUENCE_IN_KEYWORD: (keyword: string) => ({
        message: `Escape sequence in keyword ${keyword}`,
      }),
    },

    // @romejs/js-analysis
    TYPE_CHECK: {
      NOT_CALLABLE: {
        category: 'typeCheck/uncallable',
        message: `This type isn't callable`,
      },

      INCOMPATIBILITY: (upper: string, originLoc: undefined | SourceLocation) => ({
        category: 'typeCheck/incompatible',
        message: 'Type incompatibility found',
        advice: [
          {
            type: 'log',
            category: 'error',
            message: `This type is incompatible with expected type of`,
          },

          originLoc === undefined ? {
            type: 'log',
            category: 'info',
            message: upper,
          } : {
            type: 'frame',
            location: originLoc,
            marker: upper,
          },
        ],
      }),

      UNKNOWN_IMPORT: (
        importedName: string,
        source: string,
        possibleNames: Array<string>,
      ) => ({
        category: 'typeCheck/unknownImport',
        message: `Unknown import '${importedName}' in '${source}'`,
        advice: buildSuggestionAdvice(importedName, possibleNames),
      }),

      UNKNOWN_PROP: (key: string, possibleNames: Array<string>) => ({
        message: markup`Property ${key} not found in`,
        category: 'typeCheck/unknownProperty',
        advice: buildSuggestionAdvice(key, possibleNames),
      }),

      UNDECLARED_VARIABLE: (name: string, possibleNames: Array<string>) => ({
        category: 'typeCheck/undeclaredVariable',
        message: markup`Undeclared variable ${name}`,
        advice: buildSuggestionAdvice(name, possibleNames),
      }),

      NOT_EXHAUSTIVE: (only: string, target: string) => ({
        category: 'typeCheck/notExhaustive',
        //message += `but allows ${this.extraenous.map(type => this.utils.humanize(type)).join(' | ')}`;
        message: `Expected only a ${only} but got ${target}`,
      }),

      MISSING_CONDITION: (missing: Array<string>) => ({
        category: 'typeCheck/missingCondition',
        message: `Missing the conditions ${missing.join(', ')}`,
      }),
    },
  },
);<|MERGE_RESOLUTION|>--- conflicted
+++ resolved
@@ -404,23 +404,15 @@
         message: 'Empty block',
       },
 
-<<<<<<< HEAD
+      NO_ARGUMENTS: {
+        category: 'lint/noArguments',
+        message: "Use the rest parameters instead of 'arguments'",
+      },
+
       DUPLICATE_REGEX_GROUP_NAME: (
         name: string,
         locations: Array<undefined | DiagnosticLocation>,
       ) => ({
-=======
-    NO_ARGUMENTS: {
-      category: 'lint/noArguments',
-      message: 'Use the rest parameters instead of \'arguments\'',
-    },
-
-    DUPLICATE_REGEX_GROUP_NAME: (
-      name: string,
-      locations: Array<undefined | DiagnosticLocation>,
-    ) =>
-      ({
->>>>>>> b05e5132
         category: 'lint/noDuplicateGroupNamesInRegularExpressions',
         message: `Duplicate group name <emphasis>${name}</emphasis> in regular expression`,
         advice: buildDuplicateLocationAdvice(locations),
